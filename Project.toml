name = "ModelingToolkitStandardLibrary"
uuid = "16a59e39-deab-5bd0-87e4-056b12336739"
authors = ["Chris Rackauckas and Julia Computing"]
version = "2.16.0"

[deps]
ChainRulesCore = "d360d2e6-b24c-11e9-a2a3-2a2ae2dbcce4"
DiffEqBase = "2b5f629d-d688-5b77-993f-72d75c75574e"
IfElse = "615f187c-cbe4-4ef1-ba3b-2fcf58d6d173"
LinearAlgebra = "37e2e46d-f89d-539d-b4ee-838fcccc9c8e"
ModelingToolkit = "961ee093-0014-501f-94e3-6117800e7a78"
PreallocationTools = "d236fae5-4411-538c-8e31-a6e3d9e00b46"
Symbolics = "0c5d862f-8b57-4792-8d23-62f2024744c7"

[compat]
Aqua = "0.8"
ChainRulesCore = "1.24"
ControlSystemsBase = "1.4"
<<<<<<< HEAD
DataInterpolations = "4.6, 5, 6"
DiffEqBase = "6.152"
IfElse = "0.1"
LinearAlgebra = "1.10"
ModelingToolkit = "9.46"
Optimization = "3.27"
=======
DataInterpolations = "6"
DiffEqBase = "6.152"
IfElse = "0.1"
LinearAlgebra = "1.10"
ModelingToolkit = "9.46.1"
>>>>>>> 1cef2c15
OrdinaryDiffEq = "6.87"
OrdinaryDiffEqDefault = "1.1"
PreallocationTools = "0.4.23"
SafeTestsets = "0.1"
<<<<<<< HEAD
SciMLStructures = "1.4.2"
SymbolicIndexingInterface = "0.3.28"
=======
>>>>>>> 1cef2c15
Symbolics = "6.14"
Test = "1"
julia = "1.10"

[extras]
Aqua = "4c88cf16-eb10-579e-8560-4a9242c79595"
ControlSystemsBase = "aaaaaaaa-a6ca-5380-bf3e-84a91bcd477e"
DataInterpolations = "82cc6244-b520-54b8-b5a6-8a565e85f1d0"
ForwardDiff = "f6369f11-7733-5829-9624-2563aa707210"
LinearAlgebra = "37e2e46d-f89d-539d-b4ee-838fcccc9c8e"
Optimization = "7f7a1694-90dd-40f0-9382-eb1efda571ba"
OrdinaryDiffEq = "1dea7af3-3e70-54e6-95c3-0bf5283fa5ed"
OrdinaryDiffEqDefault = "50262376-6c5a-4cf5-baba-aaf4f84d72d7"
SafeTestsets = "1bc83da4-3b8d-516f-aca4-4fe02f6d838f"
SciMLStructures = "53ae85a6-f571-4167-b2af-e1d143709226"
SymbolicIndexingInterface = "2efcf032-c050-4f8e-a9bb-153293bab1f5"
Test = "8dfed614-e22c-5e08-85e1-65c5234f0b40"

[targets]
test = ["Aqua", "LinearAlgebra", "OrdinaryDiffEqDefault", "OrdinaryDiffEq", "Optimization", "SafeTestsets", "Test", "ControlSystemsBase", "DataInterpolations", "SciMLStructures", "SymbolicIndexingInterface", "ForwardDiff"]<|MERGE_RESOLUTION|>--- conflicted
+++ resolved
@@ -16,29 +16,17 @@
 Aqua = "0.8"
 ChainRulesCore = "1.24"
 ControlSystemsBase = "1.4"
-<<<<<<< HEAD
-DataInterpolations = "4.6, 5, 6"
-DiffEqBase = "6.152"
-IfElse = "0.1"
-LinearAlgebra = "1.10"
-ModelingToolkit = "9.46"
-Optimization = "3.27"
-=======
 DataInterpolations = "6"
 DiffEqBase = "6.152"
 IfElse = "0.1"
 LinearAlgebra = "1.10"
 ModelingToolkit = "9.46.1"
->>>>>>> 1cef2c15
 OrdinaryDiffEq = "6.87"
 OrdinaryDiffEqDefault = "1.1"
 PreallocationTools = "0.4.23"
 SafeTestsets = "0.1"
-<<<<<<< HEAD
 SciMLStructures = "1.4.2"
 SymbolicIndexingInterface = "0.3.28"
-=======
->>>>>>> 1cef2c15
 Symbolics = "6.14"
 Test = "1"
 julia = "1.10"
