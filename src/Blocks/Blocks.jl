"""
The module `Blocks` contains common input-output components, referred to as blocks.
"""
module Blocks
using ModelingToolkit, Symbolics, IfElse, OrdinaryDiffEq
<<<<<<< HEAD
using ModelingToolkit: @register
=======
using IfElse: ifelse
>>>>>>> 99b273da

@parameters t
D = Differential(t)

export RealInput, RealOutput, SISO
include("utils.jl")

export Gain, Sum, MatrixGain, Sum, Feedback, Add, Product, Division
export Abs, Sign, Sqrt, Sin, Cos, Tan, Asin, Acos, Atan, Atan2, Sinh, Cosh, Tanh, Exp
export Log, Log10
include("math.jl")

export Constant, Sine, Cosine, ContinuousClock, Ramp, Step, ExpSine
include("sources.jl")

export Limiter, DeadZone, SlewRateLimiter
include("nonlinear.jl")

export Integrator, Derivative, FirstOrder, SecondOrder, StateSpace
export PI, LimPI, PID, LimPID
include("continuous.jl")

export ConstantFunction, SmoothCosineFunction, SmoothDampedSineFunction, SmoothRampFunction,
       SmoothSineFunction, SmoothSquareFunction, SmoothStepFunction, SmoothTriangularFunction
include("wave_functions.jl")

end<|MERGE_RESOLUTION|>--- conflicted
+++ resolved
@@ -3,11 +3,7 @@
 """
 module Blocks
 using ModelingToolkit, Symbolics, IfElse, OrdinaryDiffEq
-<<<<<<< HEAD
-using ModelingToolkit: @register
-=======
 using IfElse: ifelse
->>>>>>> 99b273da
 
 @parameters t
 D = Differential(t)
