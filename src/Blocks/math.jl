"""
    Gain(; name, k)

Output the product of a gain value with the input signal.

# Parameters:

  - `k`: Scalar gain

# Connectors:

  - `input`
  - `output`
"""
@mtkmodel Gain begin
    @extend u, y = siso = SISO()
    @parameters begin
<<<<<<< HEAD
        k, [description = "Gain function"]
=======
        k, [description = "Gain"]
>>>>>>> 6a09473f
    end
    @equations begin
        y ~ k * u
    end
end
Gain.f(k; name) = Gain.f(; k, name)

"""
    MatrixGain(K::AbstractArray; name)

Output the product of a gain matrix with the input signal vector.

# Parameters:

  - `K`: Matrix gain

# Connectors:

  - `input`
  - `output`
"""
@mtkmodel MatrixGain begin
    @parameters begin
        K, [description = "Matrix gain"]
    end
    begin
        nout = size(getdefault(K), 1)
        nin = size(getdefault(K), 2)
    end
    @components begin
        input = RealInput(; nin = size(K, 2))
        output = RealOutput(; nout = size(K, 1))
    end
    @equations begin
        [(@info i, j; output.u[i] ~ sum(getdefault(K)[i, j] * input.u[j])) for j in 1:nin
         for i in 1:nout]...
    end
end
MatrixGain.f(K; name) = MatrixGain.f(; name, K)

"""
    Sum(; input.nin::Int, name)

Output the sum of the elements of the input port vector.
Input port dimension can be set with `input.nin`

# Connectors:

  - `input`
  - `output`
"""
@mtkmodel Sum begin
    @components begin
        input = RealInput(; nin)
        output = RealOutput()
    end
    @equations begin
        output.u ~ sum(input.u)
    end
end

"""
    Feedback(; name)

Output difference between reference input (input1) and feedback input (input2).

# Connectors:

  - `input1`
  - `input2`
  - `output`
"""
@mtkmodel Feedback begin
    @components begin
        input1 = RealInput()
        input2 = RealInput()
        output = RealOutput()
    end
    @equations begin
        output.u ~ input1.u - input2.u
    end
end

"""
    Add(; name, k1 = 1, k2 = 1)

Output the sum of the two scalar inputs.

# Parameters:

  - `k1`: Gain for first input
  - `k2`: Gain for second input

# Connectors:

  - `input1`
  - `input2`
  - `output`
"""
@mtkmodel Add begin
    @components begin
        input1 = RealInput()
        input2 = RealInput()
        output = RealOutput()
    end
    @parameters begin
        k1 = 1, [description = "Gain of Add input1"]
        k2 = 1, [description = "Gain of Add input2"]
    end
    @equations begin
        output.u ~ k1 * input1.u + k2 * input2.u
    end
end

"""
    Add(; name, k1 = 1, k2 = 1, k3 = 1)

Output the sum of the three scalar inputs.

# Parameters:

  - `k1`: Gain for first input
  - `k2`: Gain for second input
  - `k3`: Gain for third input

# Connectors:

  - `input1`
  - `input2`
  - `input3`
  - `output`
"""
@mtkmodel Add3 begin
    @components begin
        input1 = RealInput()
        input2 = RealInput()
        input3 = RealInput()
        output = RealOutput()
    end
    @parameters begin
        k1 = 1, [description = "Gain of Add input1"]
        k2 = 1, [description = "Gain of Add input2"]
        k3 = 1, [description = "Gain of Add input3"]
    end
    @equations begin
        output.u ~ k1 * input1.u + k2 * input2.u + k3 * input3.u
    end
end

"""
    Product(; name)

Output product of the two inputs.

# Connectors:

  - `input1`
  - `input2`
  - `output`
"""
@mtkmodel Product begin
    @components begin
        input1 = RealInput()
        input2 = RealInput()
        output = RealOutput()
    end
    @equations begin
        output.u ~ input1.u * input2.u
    end
end

"""
    Division(; name)

Output first input divided by second input.

# Connectors:

  - `input1`
  - `input2`
  - `output`
"""
@mtkmodel Division begin
    @components begin
        input1 = RealInput()
        input2 = RealInput(u_start = 1.0) # denominator can not be zero
        output = RealOutput()
    end
    @equations begin
        output.u ~ input1.u / input2.u
    end
end

"""
    StaticNonLinearity(func; name)

Applies the given function to the input.

If the given function is not composed of simple core methods (e.g. sin, abs, ...), it has to be registered via `@register_symbolic func(u)`

# Connectors:

  - `input`
  - `output`
"""
@mtkmodel StaticNonLinearity begin
    @parameters begin
        func
    end
    @extend u, y = siso = SISO()
    @equations begin
        y ~ first(getdefault(func))(u)
    end
end
StaticNonLinearity.f(func; name) = StaticNonLinearity.f(; name = name, func = [func])

"""
    Abs(; name)

Output the absolute value of the input.

# Connectors:

See [`StaticNonLinearity`](@ref)
"""
@component Abs(; name) = StaticNonLinearity(abs; name)

"""
    Sign(; name)

Output the sign of the input

# Connectors:

See [`StaticNonLinearity`](@ref)
"""
@component Sign(; name) = StaticNonLinearity(sign; name)

"""
    Sqrt(; name)

Output the square root of the input (input >= 0 required).

# Connectors:

See [`StaticNonLinearity`](@ref)
"""
@component Sqrt(; name) = StaticNonLinearity(sqrt; name)

"""
    Sin(; name)

Output the sine of the input.

# Connectors:

See [`StaticNonLinearity`](@ref)
"""
@component Sin(; name) = StaticNonLinearity(sin; name)

"""
    Cos(; name)

Output the cosine of the input.

# Connectors:

See [`StaticNonLinearity`](@ref)
"""
@component Cos(; name) = StaticNonLinearity(cos; name)

"""
    Tan(; name)

Output the tangent of the input.

# Connectors:

See [`StaticNonLinearity`](@ref)
"""
@component Tan(; name) = StaticNonLinearity(tan; name)

"""
    Asin(; name)

Output the arc sine of the input.

# Connectors:

See [`StaticNonLinearity`](@ref)
"""
@component Asin(; name) = StaticNonLinearity(asin; name)

"""
    Acos(; name)

Output the arc cosine of the input.

# Connectors:

See [`StaticNonLinearity`](@ref)
"""
@component Acos(; name) = StaticNonLinearity(acos; name)

"""
    Atan(; name)

Output the arc tangent of the input.

# Connectors:

See [`StaticNonLinearity`](@ref)
"""
@component Atan(; name) = StaticNonLinearity(atan; name)

"""
    Atan2(; name)

Output the arc tangent of the input.

# Connectors:

  - `input1`
  - `input2`
  - `output`
"""
@mtkmodel Atan2 begin
    @components begin
        input1 = RealInput()
        input2 = RealInput()
        output = RealOutput()
    end
    @equations begin
        output.u ~ atan(input1.u, input2.u)
    end
end

"""
    Sinh(; name)

Output the hyperbolic sine of the input.

# Connectors:

See [`StaticNonLinearity`](@ref)
"""
@component Sinh(; name) = StaticNonLinearity(sinh; name)

"""
    Cosh(; name)

Output the hyperbolic cosine of the input.

# Connectors:

See [`StaticNonLinearity`](@ref)
"""
@component Cosh(; name) = StaticNonLinearity(cosh; name)

"""
    Tanh(; name)

Output the hyperbolic tangent of the input.

# Connectors:

See [`StaticNonLinearity`](@ref)
"""
@component Tanh(; name) = StaticNonLinearity(tanh; name)

"""
    Exp(; name)

Output the exponential (base e) of the input.

# Connectors:

See [`StaticNonLinearity`](@ref)
"""
@component Exp(; name) = StaticNonLinearity(exp; name)

"""
    Log(; name)

Output the natural (base e) logarithm of the input.

# Connectors:

See [`StaticNonLinearity`](@ref)
"""
@component Log(; name) = StaticNonLinearity(log; name)

"""
    Log10(; name)

Output the base 10 logarithm of the input.

# Connectors:

See [`StaticNonLinearity`](@ref)
"""
@component Log10(; name) = StaticNonLinearity(log10; name)<|MERGE_RESOLUTION|>--- conflicted
+++ resolved
@@ -15,11 +15,7 @@
 @mtkmodel Gain begin
     @extend u, y = siso = SISO()
     @parameters begin
-<<<<<<< HEAD
-        k, [description = "Gain function"]
-=======
         k, [description = "Gain"]
->>>>>>> 6a09473f
     end
     @equations begin
         y ~ k * u
