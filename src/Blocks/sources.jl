# Define and register smooth functions
# These are "smooth" aka differentiable and avoid Gibbs effect
# These follow: `offset` + `smooth_wave` * `smooth_step` with zero output for `t < start_time`
function smooth_cos(x, δ, f, amplitude, ϕ, offset, start_time)
    offset +
    amplitude * cos(2 * π * f * (x - start_time) + ϕ) *
    smooth_step(x, δ, one(x), zero(x), start_time)
end

function smooth_damped_sin(x, δ, f, amplitude, damping, ϕ, offset, start_time)
    offset +
    exp((start_time - x) * damping) * amplitude * sin(2 * π * f * (x - start_time) + ϕ) *
    smooth_step(x, δ, one(x), zero(x), start_time)
end

function smooth_ramp(x, δ, height, duration, offset, start_time)
    offset +
    height / (duration) *
    (smooth_xH(x, δ, start_time) - smooth_xH(x, δ, start_time + duration))
end

function smooth_sin(x, δ, f, amplitude, ϕ, offset, start_time)
    offset +
    amplitude * sin(2 * pi * f * (x - start_time) + ϕ) *
    smooth_step(x, δ, one(x), zero(x), start_time)
end

function smooth_square(x, δ, f, amplitude, offset, start_time)
    offset +
    amplitude * 2atan(sin(2π * (x - start_time) * f) / δ) / π *
    smooth_step(x, δ, one(x), zero(x), start_time)
end

function smooth_step(x, δ, height, offset, start_time)
    offset + height * (atan((x - start_time) / δ) / π + 0.5)
end

function smooth_triangular(x, δ, f, amplitude, offset, start_time)
    offset +
    amplitude * (1 - 2acos((1 - δ)sin(2π * (x - start_time) * f)) / π) *
    smooth_step(x, δ, one(x), zero(x), start_time)
end

function smooth_xH(x, δ, tₒ)
    0.5 * (x - tₒ) * (1 + ((x - tₒ) / sqrt((x - tₒ)^2 + δ^2)))
end

function square(x, f, amplitude, offset, start_time)
    offset +
    (x > start_time) * (amplitude *
     (4 * floor(f * (x - start_time)) - 2 * floor(2 * (x - start_time) * f) + 1))
end

function triangular(x, f, amplitude, offset, start_time)
    p = 1 / f # period
    offset +
    (x > start_time) *
    (4 * amplitude * f * abs(abs((x - p / 4 - start_time) % p) - p / 2) - amplitude)
end

"""
    Constant(; name, k = 0.0)

Generate constant signal.

# Parameters:

  - `k`: Constant output value

# Connectors:

  - `output`
"""
@mtkmodel Constant begin
    @components begin
        output = RealOutput()
    end
    @parameters begin
<<<<<<< HEAD
        k, [description = "Constant output value of block $name"]
=======
        k = 0.0, [description = "Constant output value of block"]
>>>>>>> 6a09473f
    end
    @equations begin
        output.u ~ k
    end
end

"""
    TimeVaryingFunction(f; name)

Outputs ``f(t)``.

The input variable `t` can be changed by passing a different variable as the keyword argument `t`.

# Connectors:
- `output`
"""
@mtkmodel TimeVaryingFunction begin
    @parameters begin
        f
    end
    @components begin
        output = RealOutput()
    end
    @equations begin
        output.u ~ first(getdefault(f))(t)
    end
end
TimeVaryingFunction.f(f; name) = TimeVaryingFunction.f(; f = [f], name)

"""
    Sine(; name, frequency, amplitude = 1, phase = 0, offset = 0, start_time = 0,
    smooth = false)

Generate sine signal.

# Parameters:

  - `frequency`: [Hz] Frequency of sine wave
  - `amplitude`: Amplitude of sine wave
  - `phase`: [rad] Phase of sine wave
  - `offset`: Offset of output signal
  - `start_time`: [s] Output `y = offset` for `t < start_time`
  - `smooth`:  If `true`, returns a smooth wave. Defaults to `false`
    It uses a default smoothing factor of `δ=1e-5`, but this can be changed by supplying `smooth=δ`.

# Connectors:

  - `output`
"""
@component function Sine(; name,
    frequency,
    amplitude = 1,
    phase = 0,
    offset = 0,
    start_time = 0,
    smooth = false)
    @named output = RealOutput()
    pars = @parameters offset=offset start_time=start_time amplitude=amplitude frequency=frequency phase=phase
    equation = if smooth == false
        offset + ifelse(t < start_time, 0,
            amplitude * sin(2 * pi * frequency * (t - start_time) + phase))
    else
        smooth === true && (smooth = 1e-5)
        smooth_sin(t, smooth, frequency, amplitude, phase, offset, start_time)
    end

    eqs = [
        output.u ~ equation,
    ]

    compose(ODESystem(eqs, t, [], pars; name = name), [output])
end

"""
    Cosine(; name, frequency, amplitude = 1, phase = 0, offset = 0, start_time = 0,
    smooth = false)

Cosine signal.

# Parameters:
- `frequency`: [Hz] Frequency of sine wave
- `amplitude`: Amplitude of sine wave
- `phase`: [rad] Phase of sine wave
- `offset`: Offset of output signal
- `start_time`: [s] Output `y = offset` for `t < start_time`
- `smooth`:  If `true`, returns a smooth wave. Defaults to `false`
             It uses a default smoothing factor of `δ=1e-5`, but this can be changed by supplying `smooth=δ`.

# Connectors:
- `output`
"""

@component function Cosine(; name,
    frequency,
    amplitude = 1,
    phase = 0,
    offset = 0,
    start_time = 0,
    smooth = false)
    @named output = RealOutput()
    pars = @parameters offset=offset start_time=start_time amplitude=amplitude frequency=frequency phase=phase
    equation = if smooth == false
        offset + ifelse(t < start_time, zero(t),
            amplitude * cos(2 * pi * frequency * (t - start_time) + phase))
    else
        smooth === true && (smooth = 1e-5)
        smooth_cos(t, smooth, frequency, amplitude, phase, offset, start_time)
    end
    eqs = [
        output.u ~ equation,
    ]

    compose(ODESystem(eqs, t, [], pars; name = name), [output])
end

"""
    ContinuousClock(; name, offset = 0, start_time = 0)

Generate current time signal.

# Parameters:

  - `offset`: Offset of output signal
  - `start_time`: [s] Output `y = offset` for `t < start_time`

# Connectors:

  - `output`
"""
@component function ContinuousClock(; name, offset = 0, start_time = 0)
    @named output = RealOutput()
    pars = @parameters offset=offset start_time=start_time
    eqs = [
        output.u ~ offset + ifelse(t < start_time, zero(t), t - start_time),
    ]

    compose(ODESystem(eqs, t, [], pars; name = name), [output])
end

"""
Ramp(; name, height = 1, duration = 1, offset = 0, start_time = 0, smooth = false)

Generate ramp signal.

# Parameters:

  - `height`: Height of ramp
  - `duration`: [s] Duration of ramp (= 0.0 gives a Step)
  - `offset`: Offset of output signal
  - `start_time`: [s] Output `y = offset` for `t < start_time`
  - `smooth`:  If `true`, returns a smooth wave. Defaults to `false`
    It uses a default smoothing factor of `δ=1e-5`, but this can be changed by supplying `smooth=δ`.

# Connectors:

  - `output`
"""
@component function Ramp(; name,
    height = 1,
    duration = 1,
    offset = 0,
    start_time = 0,
    smooth = false)
    @named output = RealOutput()
    pars = @parameters offset=offset start_time=start_time height=height duration=duration
    equation = if smooth == false
        offset + ifelse(t < start_time, 0,
            ifelse(t < (start_time + duration), (t - start_time) * height / duration,
                height))
    else
        smooth === true && (smooth = 1e-5)
        smooth_ramp(t, smooth, height, duration, offset, start_time)
    end

    eqs = [
        output.u ~ equation,
    ]

    compose(ODESystem(eqs, t, [], pars; name = name), [output])
end

"""
    Square(; name, frequency = 1.0, amplitude = 1.0, offset = 0.0, start_time = 0.0,
    smooth = false)
Generate smooth square signal.

# Parameters:

  - `frequency`: [Hz] Frequency of square wave
  - `amplitude`: Amplitude of square wave
  - `offset`: Offset of output signal
  - `start_time`: [s] Output `y = offset` for `t < start_time`
  - `smooth`:  If `true`, returns a smooth wave. Defaults to `false`
    It uses a default smoothing factor of `δ=1e-5`, but this can be changed by supplying `smooth=δ`.

# Connectors:

  - `output`
"""
@component function Square(; name, frequency = 1.0, amplitude = 1.0,
    offset = 0.0, start_time = 0.0, smooth = false)
    @named output = RealOutput()
    pars = @parameters begin
        frequency = frequency
        amplitude = amplitude
        offset = offset
        start_time = start_time
    end

    equation = if smooth == false
        square(t, frequency, amplitude, offset, start_time)
    else
        smooth === true && (smooth = 1e-5)
        smooth_square(t, smooth, frequency, amplitude, offset, start_time)
    end

    eqs = [
        output.u ~ equation,
    ]

    compose(ODESystem(eqs, t, [], pars; name = name), [output])
end

"""
    Step(;name, height=1, offset=0, start_time=0, duration=Inf, smooth=true)

Generate step signal.

# Parameters:

  - `height`: Height of step
  - `offset`: Offset of output signal
  - `start_time`: [s] Output `y = offset` for `t < start_time` and thereafter `offset+height`.
  - `duration`: [s] If `duration < Inf` is supplied, the output will revert to `offset` after `duration` seconds.
  - `smooth`:  If `true`, returns a smooth wave. Defaults to `true`
    It uses a default smoothing factor of `δ=1e-5`, but this can be changed by supplying `smooth=δ`.

# Connectors:

  - `output`
"""
@component function Step(; name, height = 1, offset = 0, start_time = 0, duration = Inf,
    smooth = 1e-5)
    @named output = RealOutput()
    duration_numeric = duration
    pars = @parameters offset=offset start_time=start_time height=height duration=duration
    equation = if smooth == false # use comparison in case smooth is a float
        offset + ifelse((start_time < t) & (t < start_time + duration), height, 0)
    else
        smooth === true && (smooth = 1e-5)
        if duration_numeric == Inf
            smooth_step(t, smooth, height, offset, start_time)
        else
            smooth_step(t, smooth, height, offset, start_time) -
            smooth_step(t, smooth, height, 0, start_time + duration)
        end
    end

    eqs = [
        output.u ~ equation,
    ]

    compose(ODESystem(eqs, t, [], pars; name = name), [output])
end

"""
    ExpSine(; name, frequency, amplitude = 1, damping = 0.1, phase = 0, offset = 0, start_time = 0, smooth = false)

Exponentially damped sine signal.

# Parameters:

  - `frequency`: [Hz] Frequency of sine wave
  - `amplitude`: Amplitude of sine wave
  - `damping`: [1/s] Damping coefficient of sine wave
  - `phase`: [rad] Phase of sine wave
  - `offset`: Offset of output signal
  - `start_time`: [s] Output `y = offset` for `t < start_time`
  - `smooth`:  If `true`, returns a smooth wave. Defaults to `false`
    It uses a default smoothing factor of `δ=1e-5`, but this can be changed by supplying `smooth=δ`.

# Connectors:

  - `output`
"""
@component function ExpSine(; name,
    frequency,
    amplitude = 1,
    damping = 0.1,
    phase = 0,
    offset = 0,
    start_time = 0,
    smooth = false)
    @named output = RealOutput()
    pars = @parameters offset=offset start_time=start_time amplitude=amplitude frequency=frequency phase=phase damping=damping

    equation = if smooth == false
        offset + ifelse(t < start_time, 0,
            amplitude * exp(-damping * (t - start_time)) *
            sin(2 * pi * frequency * (t - start_time) + phase))
    else
        smooth === true && (smooth = 1e-5)
        smooth_damped_sin(t, smooth, frequency, amplitude, damping, phase, offset,
            start_time)
    end

    eqs = [
        output.u ~ equation,
    ]

    compose(ODESystem(eqs, t, [], pars; name = name), [output])
end

"""
    Triangular(; name, amplitude = 1.0, frequency = 1.0, offset = 0.0,
    start_time = 0.0, smooth = false)

Generate smooth triangular signal for frequencies less than or equal to 25 Hz

# Parameters:

  - `frequency`: [Hz] Frequency of square wave
  - `amplitude`: Amplitude of square wave
  - `offset`: Offset of output signal.
  - `start_time`: [s] Output `y = offset` for `t < start_time`
  - `smooth`:  If `true`, returns a smooth wave. Defaults to `false`
    It uses a default smoothing factor of `δ=1e-5`, but this can be changed by supplying `smooth=δ`.

# Connectors:

  - `output`
"""
@component function Triangular(; name, amplitude = 1.0, frequency = 1.0,
    offset = 0.0, start_time = 0.0, smooth = false)
    @named output = RealOutput()
    pars = @parameters begin
        amplitude = amplitude
        frequency = frequency
        offset = offset
        start_time = start_time
    end

    equation = if smooth == false
        triangular(t, frequency, amplitude, offset, start_time)
    else
        smooth === true && (smooth = 1e-5)
        smooth_triangular(t, smooth, frequency, amplitude, offset, start_time)
    end

    eqs = [
        output.u ~ equation,
    ]

    compose(ODESystem(eqs, t, [], pars; name = name), [output])
end

# TODO:
# - Exponentials    Generate a rising and falling exponential signal
# - Pulse   Generate pulse signal of type Real
# - SawTooth    Generate saw tooth signal
# - Trapezoid   Generate trapezoidal signal of type Real

function linear_interpolation(x1::T, x2::T, t1::T, t2::T, t) where {T <: Real}
    if t1 != t2
        slope = (x2 - x1) / (t2 - t1)
        intercept = x1 - slope * t1

        return slope * t + intercept
    else
        @assert x1==x2 "x1 ($x1) and x2 ($x2) should be equal if t1 == t2"

        return x2
    end
end

struct Parameter{T <: Real}
    data::Vector{T}
    ref::T
end

function Base.isequal(x::Parameter, y::Parameter)
    b0 = length(x.data) == length(y.data)
    if b0
        b1 = all(x.data .== y.data)
        b2 = x.ref == y.ref
        return b1 & b2
    else
        return false
    end
end

Base.:*(x::Number, y::Parameter) = x * y.ref
Base.:*(y::Parameter, x::Number) = Base.:*(x, y)
Base.:*(x::Parameter, y::Parameter) = x.ref * y.ref

Base.:/(x::Number, y::Parameter) = x / y.ref
Base.:/(y::Parameter, x::Number) = y.ref / x
Base.:/(x::Parameter, y::Parameter) = x.ref / y.ref

Base.:+(x::Number, y::Parameter) = x + y.ref
Base.:+(y::Parameter, x::Number) = Base.:+(x, y)
Base.:+(x::Parameter, y::Parameter) = x.ref + y.ref

Base.:-(x::Number, y::Parameter) = x - y.ref
Base.:-(y::Parameter, x::Number) = y.ref - x
Base.:-(x::Parameter, y::Parameter) = x.ref - y.ref

Base.:^(x::Number, y::Parameter) = Base.power_by_squaring(x, y.ref)
Base.:^(y::Parameter, x::Number) = Base.power_by_squaring(y.ref, x)
Base.:^(x::Parameter, y::Parameter) = Base.power_by_squaring(x.ref, y.ref)

Base.isless(x::Parameter, y::Number) = Base.isless(x.ref, y)
Base.isless(y::Number, x::Parameter) = Base.isless(y, x.ref)

Base.copy(x::Parameter{T}) where {T} = Parameter{T}(copy(x.data), x.ref)

function Base.show(io::IO, m::MIME"text/plain", p::Parameter)
    if !isempty(p.data)
        print(io, p.data)
    else
        print(io, p.ref)
    end
end

Parameter(x::Parameter) = x
function Parameter(x::T; tofloat = true) where {T <: Real}
    if tofloat
        x = float(x)
        P = typeof(x)
    else
        P = T
    end

    return Parameter(P[], x)
end

function get_sampled_data(t, memory::Parameter{T}) where {T}
    if t < 0
        t = zero(t)
    end

    if isempty(memory.data)
        if T <: AbstractFloat
            return T(NaN)
        else
            return zero(T)
        end
    end

    i1 = floor(Int, t / memory.ref) + 1 #expensive
    i2 = i1 + 1

    t1 = (i1 - 1) * memory.ref
    x1 = @inbounds memory.data[i1]

    if t == t1
        return x1
    else
        n = length(memory.data)
        if i2 > n
            i2 = n
            i1 = i2 - 1
        end

        t2 = (i2 - 1) * memory.ref
        x2 = @inbounds memory.data[i2]
        return linear_interpolation(x1, x2, t1, t2, t)
    end
end

get_sample_time(memory::Parameter) = memory.ref
Symbolics.@register_symbolic get_sample_time(memory)

Symbolics.@register_symbolic get_sampled_data(t, memory)

function first_order_backwards_difference(t, memory)
    Δt = get_sample_time(memory)
    x1 = get_sampled_data(t, memory)
    x0 = get_sampled_data(t - Δt, memory)

    return (x1 - x0) / Δt
end

function Symbolics.derivative(::typeof(get_sampled_data), args::NTuple{2, Any}, ::Val{1})
    t = @inbounds args[1]
    memory = @inbounds args[2]
    first_order_backwards_difference(t, memory)
end

SampledData(T::Type; name) = SampledData(T[], zero(T); name)
SampledData(dt::T) where {T <: Real} = SampledData(T[], dt; name)
function SampledData(data::Vector{T}, dt::T; name) where {T <: Real}
    SampledData(; name, buffer = Parameter(data, dt))
end

"""
    SampledData(; name, buffer)

data input component.

# Parameters:
  - `buffer`: a `Parameter` type which holds the data and sample time

# Connectors:
  - `output`
"""
@component function SampledData(; name, buffer)
    pars = @parameters begin
        buffer = buffer
    end
    vars = []
    systems = @named begin
        output = RealOutput()
    end
    eqs = [
        output.u ~ get_sampled_data(t, buffer),
    ]
    return ODESystem(eqs, t, vars, pars; name, systems,
        defaults = [output.u => get_sampled_data(0.0, buffer)])
end
@deprecate Input SampledData

Base.convert(::Type{T}, x::Parameter{T}) where {T <: Real} = x.ref

# Beta Code for potential AE Hack ----------------------
function set_sampled_data!(memory::Parameter{T}, t, x, Δt::Parameter{T}) where {T}
    if t < 0
        t = zero(t)
    end

    if t == zero(t)
        empty!(memory.data)
    end

    n = length(memory.data)
    i = round(Int, t / Δt) + 1 #expensive
    if i == n + 1
        push!(memory.data, x)
    elseif i <= n
        @inbounds memory.data[i] = x
    else
        error("Memory buffer skipped a step: n=$n, i=$i")
    end

    # memory.ref = Δt

    return x
end
Symbolics.@register_symbolic set_sampled_data!(memory, t, x, Δt)

function Symbolics.derivative(::typeof(set_sampled_data!), args::NTuple{4, Any}, ::Val{2})
    memory = @inbounds args[1]
    t = @inbounds args[2]
    x = @inbounds args[3]
    Δt = @inbounds args[4]
    first_order_backwards_difference(t, x, Δt, memory)
end
Symbolics.derivative(::typeof(set_sampled_data!), args::NTuple{4, Any}, ::Val{3}) = 1 #set_sampled_data returns x, therefore d/dx (x) = 1

function first_order_backwards_difference(t, x, Δt, memory)
    x1 = set_sampled_data!(memory, t, x, Δt)
    x0 = get_sampled_data(t - Δt, memory)

    return (x1 - x0) / Δt
end<|MERGE_RESOLUTION|>--- conflicted
+++ resolved
@@ -76,11 +76,7 @@
         output = RealOutput()
     end
     @parameters begin
-<<<<<<< HEAD
-        k, [description = "Constant output value of block $name"]
-=======
         k = 0.0, [description = "Constant output value of block"]
->>>>>>> 6a09473f
     end
     @equations begin
         output.u ~ k
