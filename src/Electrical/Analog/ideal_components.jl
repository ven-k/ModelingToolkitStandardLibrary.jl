--- conflicted
+++ resolved
@@ -97,10 +97,6 @@
     @parameters begin
         C, [description = "Capacitance",unit = u"F"]
     end
-<<<<<<< HEAD
-=======
-    @extend v, i = oneport = OnePort(; v)
->>>>>>> fa7705ba
     @equations begin
         D(v) ~ i / C
     end
@@ -128,14 +124,8 @@
 @mtkmodel Inductor begin
     @extend v, i = oneport = OnePort(; i = 0.0)
     @parameters begin
-<<<<<<< HEAD
         L, [description = "Inductance", unit = u"H"]
     end
-=======
-        L, [description = "Inductance"]
-    end
-    @extend v, i = oneport = OnePort(; i)
->>>>>>> fa7705ba
     @equations begin
         D(i) ~ 1 / L * v
     end
@@ -252,27 +242,14 @@
   - `k`: [`N⋅m/A`] Transformation coefficient
 """
 @mtkmodel EMF begin
-<<<<<<< HEAD
     @extend OnePort()
-    @components begin
-        flange = Flange()
-        support = Support()
-    end
-=======
->>>>>>> fa7705ba
     @parameters begin
         k, [description = "Transformation coefficient", unit = u"N*m/A"]
     end
     @variables begin
-<<<<<<< HEAD
         phi(t) = 0.0, [description = "Rotation angle", unit = u"rad"]
         w(t) = 0.0, [description = "Angular velocity", unit = u"rad/s"]
-=======
-        phi(t) = 0.0, [description = "Rotation Angle"]
-        w(t) = 0.0
->>>>>>> fa7705ba
-    end
-    @extend v, i = oneport = OnePort()
+    end
     @components begin
         flange = Flange()
         support = Support()
