--- conflicted
+++ resolved
@@ -1,10 +1,3 @@
-<<<<<<< HEAD
-# Voltage sources
-function VoltageSource(;name)
-    @named p = Pin()
-    @named n = Pin()
-    @variables v(t)
-=======
 # Define and register smooth functions
 _cos_wave(t, f, A, st, ϕ) = A*cos(2*π*f*(t - st) + ϕ)
 _sin_wave(t, f, A, st, ϕ) = A*sin(2*π*f*(t - st) + ϕ)
@@ -196,7 +189,6 @@
 """
 function StepVoltage(;name, offset=0.0, start_time=0.0, height=1.0)
     δ = 0.0001
->>>>>>> 99b273da
 
     @named oneport = OnePort()
     @unpack v, i = oneport
@@ -206,20 +198,6 @@
         start_time=start_time 
     end
     eqs = [
-<<<<<<< HEAD
-           v ~ p.v - n.v
-           0 ~ p.i + n.i
-          ]
-    ODESystem(eqs, t, [v], [], systems=[p, n], name=name)
-end
-
-# Current Sources
-function CurrentSource(;name)
-
-    @named p = Pin()
-    @named n = Pin()
-    @variables i(t) v(t)
-=======
         v ~ _step(t, δ, height, start_time) + offset
     ]
     
@@ -331,7 +309,6 @@
     RampCurrent(;name, offset=0.0, start_time=0.0, duration=1.0, height=1.0)
 
 Generate ramp current.
->>>>>>> 99b273da
 
 # Parameters:
 - `height`: [A] Height of ramp
@@ -350,13 +327,6 @@
         duration=duration
     end
     eqs = [
-<<<<<<< HEAD
-           v ~ p.v - n.v
-           0 ~ p.i + n.i
-           i ~ p.i
-          ]
-    ODESystem(eqs, t, [i, v], [], systems=[p, n], name=name)
-=======
         i ~ _ramp(t, δ, start_time, start_time + duration, height) + offset
     ]
     
@@ -454,5 +424,4 @@
     ]
     
     extend(ODESystem(eqs, t, [], pars; name=name), oneport)
->>>>>>> 99b273da
 end