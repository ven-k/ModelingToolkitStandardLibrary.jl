"""
Library of electrical models.
This library contains electrical components to build up analog circuits.
"""
module Electrical

using ModelingToolkit, Symbolics, IfElse, OrdinaryDiffEq
using OffsetArrays

@parameters t
D = Differential(t)

include("utils.jl")
include("Analog/ideal_components.jl")
include("Analog/sensors.jl")
include("Analog/sources.jl")
# include("Digital/components.jl")
# include("Digital/gates.jl")
# include("Digital/tables.jl")
# include("Digital/sources.jl")

# TODO: 
# - digital
# - machines
# - multi-phase

export #Interface
       Pin,
       # Analog Components
       Capacitor, Ground, Inductor, Resistor,
       Short, IdealOpAmp,
       # Analog Sensors
       CurrentSensor, PotentialSensor, VoltageSensor,
       PowerSensor, MultiSensor,
       #Analog Sources
<<<<<<< HEAD
       CurrentSource, VoltageSource,
       connect, Pin
=======
       ConstantVoltage, SineVoltage, StepVoltage, RampVoltage,
       SquareVoltage, TriangularVoltage,
       CosineVoltage, ExpSineVoltage,
       ConstantCurrent, SineCurrent, StepCurrent, RampCurrent,
       SquareCurrent, TriangularCurrent,
       CosineCurrent, ExpSineCurrent
       
>>>>>>> 99b273da

       # # Digital Gates
       # And, Or, Not, Xor, Nand, Nor, Xnor,
       # # Digital components
       # HalfAdder, FullAdder, MUX, DEMUX, Encoder, Decoder,
       # # Digital Sources
       # DigitalPin, Pulse, PulseDiff

end<|MERGE_RESOLUTION|>--- conflicted
+++ resolved
@@ -33,10 +33,6 @@
        CurrentSensor, PotentialSensor, VoltageSensor,
        PowerSensor, MultiSensor,
        #Analog Sources
-<<<<<<< HEAD
-       CurrentSource, VoltageSource,
-       connect, Pin
-=======
        ConstantVoltage, SineVoltage, StepVoltage, RampVoltage,
        SquareVoltage, TriangularVoltage,
        CosineVoltage, ExpSineVoltage,
@@ -44,7 +40,6 @@
        SquareCurrent, TriangularCurrent,
        CosineCurrent, ExpSineCurrent
        
->>>>>>> 99b273da
 
        # # Digital Gates
        # And, Or, Not, Xor, Nand, Nor, Xnor,
