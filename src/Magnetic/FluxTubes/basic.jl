--- conflicted
+++ resolved
@@ -114,15 +114,10 @@
         N, [description = "Number of turns"]
     end
     @variables begin
-<<<<<<< HEAD
         v(t),
         [description = "Voltage difference from positive to negative pin", unit = u"V"]
         i(t), [description = "Current", unit = u"A"]
         Phi, [description = "Magnetic flux", unit = Wb]
-=======
-        v(t)
-        i(t)
->>>>>>> fa7705ba
     end
     @extend V_m, Phi = two_port = TwoPort(; Phi)
     @components begin
@@ -152,12 +147,6 @@
   - `A`: [m^2] Cross sectional area of eddy current path
 """
 @mtkmodel EddyCurrent begin
-<<<<<<< HEAD
-    @variables begin
-        Phi, [description = "Magnetic flux", unit = Wb]
-    end
-=======
->>>>>>> fa7705ba
     @parameters begin
         rho = 0.098e-6, [description = "Resistivity of flux tube material", unit = u"Ω*m"]
         l = 1, [description = "Average length of eddy current path", unit = u"m"]
