module MultiBody2D

using ModelingToolkit, Symbolics, IfElse
<<<<<<< HEAD
using ..Translational
using ...DynamicQuantities: @u_str
=======
using ..TranslationalPosition
>>>>>>> fa7705ba

@parameters t [unit = u"s"]
D = Differential(t)

export Link
include("components.jl")

end<|MERGE_RESOLUTION|>--- conflicted
+++ resolved
@@ -1,12 +1,8 @@
 module MultiBody2D
 
 using ModelingToolkit, Symbolics, IfElse
-<<<<<<< HEAD
-using ..Translational
 using ...DynamicQuantities: @u_str
-=======
 using ..TranslationalPosition
->>>>>>> fa7705ba
 
 @parameters t [unit = u"s"]
 D = Differential(t)
