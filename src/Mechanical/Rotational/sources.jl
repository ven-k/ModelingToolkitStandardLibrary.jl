--- conflicted
+++ resolved
@@ -30,12 +30,8 @@
   - `use_support`
 """
 @mtkmodel Torque begin
-<<<<<<< HEAD
-    @extend (flange,) = partial_element = PartialElementaryOneFlangeAndSupport2(; use_support)
-=======
     @extend (flange,) = partial_element = PartialElementaryOneFlangeAndSupport2(;
         use_support = false)
->>>>>>> fa7705ba
     @components begin
         tau = RealInput(unit = u"N*m")
     end
@@ -67,12 +63,7 @@
         tau_constant,
         [
             description = "Constant torque (if negative, torque is acting as load in positive direction of rotation)",
-<<<<<<< HEAD
             unit = u"N*m"]
-        use_support
-=======
-        ]
->>>>>>> fa7705ba
     end
     @extend flange, phi = partial_element = PartialTorque(; use_support = false)
     @variables begin
