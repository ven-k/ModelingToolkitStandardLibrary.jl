"""
    Force(; name, use_support = false)

Input signal acting as external force on a flange
"""
@mtkmodel Force begin
<<<<<<< HEAD
    @extend (flange,) = partial_element = PartialElementaryOneFlangeAndSupport2(;
        use_support = false)
=======
    @parameters begin
        use_support = false
        s = 0
    end
    @extend (flange,) = partial_element = PartialElementaryOneFlangeAndSupport2(;
        use_support = use_support isa Bool ? use_support :
                      ModelingToolkit.getdefault(use_support))
>>>>>>> a99b91d8
    @components begin
        flange = Flange(; s = s)
        f = RealInput()
    end
    @equations begin
        flange.f ~ -f.u
    end
end<|MERGE_RESOLUTION|>--- conflicted
+++ resolved
@@ -4,18 +4,11 @@
 Input signal acting as external force on a flange
 """
 @mtkmodel Force begin
-<<<<<<< HEAD
     @extend (flange,) = partial_element = PartialElementaryOneFlangeAndSupport2(;
         use_support = false)
-=======
     @parameters begin
-        use_support = false
         s = 0
     end
-    @extend (flange,) = partial_element = PartialElementaryOneFlangeAndSupport2(;
-        use_support = use_support isa Bool ? use_support :
-                      ModelingToolkit.getdefault(use_support))
->>>>>>> a99b91d8
     @components begin
         flange = Flange(; s = s)
         f = RealInput()
