using ModelingToolkitStandardLibrary.Blocks
using ModelingToolkit, OrdinaryDiffEq, Test
using ModelingToolkitStandardLibrary.Blocks: _clamp, _dead_zone
using ModelingToolkit: inputs, unbound_inputs, bound_inputs
using OrdinaryDiffEq: ReturnCode.Success

@parameters t

@testset "Gain" begin
    @named c = Constant(; k = 1)
<<<<<<< HEAD
    @named gain = Gain(1)
=======
    @named gain = Gain(; k = 1)
>>>>>>> 6a09473f
    @named int = Integrator(; k = 1)
    @named model = ODESystem([
            connect(c.output, gain.input),
            connect(gain.output, int.input),
        ], t, systems = [int, gain, c])

    sys = structural_simplify(model)
    prob = ODEProblem(sys, Pair[int.x => 1.0], (0.0, 1.0))
    sol = solve(prob, Rodas4())

    @test isequal(unbound_inputs(sys), [])
    @test sol.retcode == Success
    @test all(sol[c.output.u] .≈ 1)
    @test sol[int.output.u][end] ≈ 2 # expected solution after 1s
end
#=
@testset "Feedback loop" begin
    @named c = Constant(; k = 2)
    @named gain = Gain(; k = 1)
    @named int = Integrator(; k = 1)
    @named fb = Feedback(;)
    @named model = ODESystem([
            connect(c.output, fb.input1),
            connect(fb.input2, int.output),
            connect(fb.output, gain.input),
            connect(gain.output, int.input),
        ],
        t,
        systems = [int, gain, c, fb])
    sys = structural_simplify(model)

    prob = ODEProblem(sys, Pair[int.x => 0.0], (0.0, 100.0))

    sol = solve(prob, Rodas4())
    @test isequal(unbound_inputs(sys), [])
    @test sol.retcode == Success
    @test sol[int.output.u][end] ≈ 2 # expected solution after 1s
end

@testset "Add" begin
    @named c1 = Constant(; k = 1)
    @named c2 = Sine(; frequency = 1)
    @named add = Add(;)
    @named int = Integrator(; k = 1)
    @named model = ODESystem([
            connect(c1.output, add.input1),
            connect(c2.output, add.input2),
            connect(add.output, int.input),
        ],
        t,
        systems = [int, add, c1, c2])
    sys = structural_simplify(model)
    prob = ODEProblem(sys, Pair[int.x => 0.0], (0.0, 1.0))
    sol = solve(prob, Rodas4())
    @test isequal(unbound_inputs(sys), [])
    @test sol.retcode == Success
    @test sol[add.output.u] ≈ 1 .+ sin.(2 * pi * sol.t)

    @testset "weights" begin
        k1 = -1
        k2 = 2
        @named add = Add(; k1 = k1, k2 = k2)
        @named model = ODESystem([
                connect(c1.output, add.input1),
                connect(c2.output, add.input2),
                connect(add.output, int.input),
            ],
            t,
            systems = [int, add, c1, c2])
        sys = structural_simplify(model)
        prob = ODEProblem(sys, Pair[int.x => 0.0], (0.0, 1.0))
        sol = solve(prob, Rodas4())
        @test isequal(unbound_inputs(sys), [])
        @test sol.retcode == Success
        @test sol[add.output.u] ≈ k1 .* 1 .+ k2 .* sin.(2 * pi * sol.t)
    end
end

@testset "Add3" begin
    @named c1 = Constant(; k = 1)
    @named c2 = Sine(; frequency = 1)
    @named c3 = Sine(; frequency = 2)
    @named add = Add3(;)
    @named int = Integrator(; k = 1)
    @named model = ODESystem([
            connect(c1.output, add.input1),
            connect(c2.output, add.input2),
            connect(c3.output, add.input3),
            connect(add.output, int.input),
        ],
        t,
        systems = [int, add, c1, c2, c3])
    sys = structural_simplify(model)
    prob = ODEProblem(sys, Pair[int.x => 0.0], (0.0, 1.0))
    sol = solve(prob, Rodas4())
    @test isequal(unbound_inputs(sys), [])
    @test sol.retcode == Success
    @test sol[add.output.u] ≈ 1 .+ sin.(2 * pi * sol.t) .+ sin.(2 * pi * 2 * sol.t)

    @testset "weights" begin
        k1 = -1
        k2 = 2
        k3 = -pi
        @named add = Add3(; k1 = k1, k2 = k2, k3 = k3)
        @named model = ODESystem([
                connect(c1.output, add.input1),
                connect(c2.output, add.input2),
                connect(c3.output, add.input3),
                connect(add.output, int.input),
            ],
            t,
            systems = [int, add, c1, c2, c3])
        sys = structural_simplify(model)
        prob = ODEProblem(sys, Pair[int.x => 0.0], (0.0, 1.0))
        sol = solve(prob, Rodas4())
        @test isequal(unbound_inputs(sys), [])
        @test sol.retcode == Success
        @test sol[add.output.u] ≈
              k1 .* 1 .+ k2 .* sin.(2 * pi * sol.t) .+ k3 .* sin.(2 * pi * 2 * sol.t)
    end
end

@testset "Product" begin
    @named c1 = Constant(; k = 2)
    @named c2 = Sine(; frequency = 1)
    @named prod = Product(;)
    @named int = Integrator(; k = 1)
    @named model = ODESystem([
            connect(c1.output, prod.input1),
            connect(c2.output, prod.input2),
            connect(prod.output, int.input),
        ],
        t,
        systems = [int, prod, c1, c2])
    sys = structural_simplify(model)
    prob = ODEProblem(sys, Pair[int.x => 0.0], (0.0, 1.0))
    sol = solve(prob, Rodas4())
    @test isequal(unbound_inputs(sys), [])
    @test sol.retcode == Success
    @test sol[prod.output.u] ≈ 2 * sin.(2 * pi * sol.t)
end

@testset "Division" begin
    @named c1 = Sine(; frequency = 1)
    @named c2 = Constant(; k = 2)
    @named div = Division(;)
    @named int = Integrator(; k = 1)
    @named model = ODESystem([
            connect(c1.output, div.input1),
            connect(c2.output, div.input2),
            connect(div.output, int.input),
        ],
        t,
        systems = [int, div, c1, c2])
    sys = structural_simplify(model)
    prob = ODEProblem(sys, Pair[int.x => 0.0], (0.0, 1.0))
    sol = solve(prob, Rodas4())
    @test isequal(unbound_inputs(sys), [])
    @test sol.retcode == Success
    @test sol[div.output.u] ≈ sin.(2 * pi * sol.t) ./ 2
end

@testset "Abs" begin
    @named c = Sine(; frequency = 1)
    @named absb = Abs(;)
    @named int = Integrator(; k = 1)
    @named model = ODESystem([
            connect(c.output, absb.input),
            connect(absb.output, int.input),
        ],
        t,
        systems = [int, absb, c])
    sys = structural_simplify(model)
    prob = ODEProblem(sys, Pair[int.x => 0.0], (0.0, 1.0))
    sol = solve(prob, Rodas4())
    @test isequal(unbound_inputs(sys), [])
    @test sol.retcode == Success
    @test sol[absb.output.u] ≈ abs.(sin.(2 * pi * sol.t))
end

@testset "MatrixGain" begin
    K = [1 2; 3 4]
<<<<<<< HEAD
    @named gain = MatrixGain(K)
    K = [1, 2]
    @named gain = MatrixGain(K)
=======
    @named gain = MatrixGain(; K)
    K = [1, 2]
    @named gain = MatrixGain(; K)
>>>>>>> 6a09473f
    # TODO:
end

@testset "Sum" begin
    @named s = Sum(; input.nin = 2)
    # TODO:
end

@testset "Math" begin
    for (block, func) in [
        (Abs, abs),
        (Sign, sign),
        (Sin, sin),
        (Cos, cos),
        (Tan, tan),
        (Asin, asin),
        (Acos, acos),
        (Atan, atan),
        (Sinh, sinh),
        (Cosh, cosh),
        (Tanh, tanh),
        (Exp, exp),
    ]
        @info "testing $block"
        @named source = Sine(frequency = 1, amplitude = 0.5)
        @named b = block()
        @named int = Integrator()
        @named model = ODESystem([
                connect(source.output, b.input),
                connect(b.output, int.input),
            ], t, systems = [int, b, source])
        sys = structural_simplify(model)
        prob = ODEProblem(sys, Pair[int.x => 0.0], (0.0, 1.0))
        sol = solve(prob, Rodas4())
        @test isequal(unbound_inputs(sys), [])
        @test sol.retcode == Success
        @test sol[b.output.u] ≈ func.(sol[source.output.u])
    end

    # input must be positive
    for (block, func) in [(Sqrt, sqrt), (Log, log), (Log10, log10)]
        @info "testing $block"
        @named source = Sine(; frequency = 1, offset = 2, amplitude = 0.5)
        @named b = block()
        @named int = Integrator()
        @named model = ODESystem([
                connect(source.output, b.input),
                connect(b.output, int.input),
            ], t, systems = [int, b, source])
        sys = structural_simplify(model)
        prob = ODEProblem(sys, Pair[int.x => 0.0, b.input.u => 2.0], (0.0, 1.0))
        sol = solve(prob, Rodas4())
        @test isequal(unbound_inputs(sys), [])
        @test sol.retcode == Success
        @test sol[b.output.u] ≈ func.(sol[source.output.u])
    end
end

@testset "Atan2" begin
    @named c1 = Sine(; frequency = 1, offset = 2)
    @named c2 = Sine(; frequency = 1, offset = 1)
    @named b = Atan2(;)
    @named int = Integrator(; k = 1)
    @named model = ODESystem([
            connect(c1.output, b.input1),
            connect(c2.output, b.input2),
            connect(b.output, int.input),
        ],
        t,
        systems = [int, b, c1, c2])

    sys = structural_simplify(model)
    prob = ODEProblem(sys, Pair[int.x => 0.0, b.input1.u => 2, b.input2.u => 1], (0.0, 1.0))
    sol = solve(prob, Rodas4())

    @test isequal(unbound_inputs(sys), [])
    @test all(map(u -> u in Set([b.input1.u, b.input2.u, int.input.u]), bound_inputs(sys)))
    @test all(map(u -> u in Set([b.input1.u, b.input2.u, int.input.u]), inputs(sys)))
    @test sol.retcode == Success
    @test sol[int.input.u] ≈ atan.(sol[c1.output.u], sol[c2.output.u])
end
=#<|MERGE_RESOLUTION|>--- conflicted
+++ resolved
@@ -8,11 +8,7 @@
 
 @testset "Gain" begin
     @named c = Constant(; k = 1)
-<<<<<<< HEAD
-    @named gain = Gain(1)
-=======
     @named gain = Gain(; k = 1)
->>>>>>> 6a09473f
     @named int = Integrator(; k = 1)
     @named model = ODESystem([
             connect(c.output, gain.input),
@@ -28,7 +24,7 @@
     @test all(sol[c.output.u] .≈ 1)
     @test sol[int.output.u][end] ≈ 2 # expected solution after 1s
 end
-#=
+
 @testset "Feedback loop" begin
     @named c = Constant(; k = 2)
     @named gain = Gain(; k = 1)
@@ -195,15 +191,9 @@
 
 @testset "MatrixGain" begin
     K = [1 2; 3 4]
-<<<<<<< HEAD
-    @named gain = MatrixGain(K)
-    K = [1, 2]
-    @named gain = MatrixGain(K)
-=======
     @named gain = MatrixGain(; K)
     K = [1, 2]
     @named gain = MatrixGain(; K)
->>>>>>> 6a09473f
     # TODO:
 end
 
