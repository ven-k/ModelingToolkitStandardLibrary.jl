--- conflicted
+++ resolved
@@ -448,14 +448,6 @@
         @test sol[ddy][end]≈2 atol=1e-3
     end
 
-<<<<<<< HEAD
-    @test sol(time)[src.output.u]≈x atol=1e-3
-    @test sol[int.output.u][end]≈1 / 3 * 10^3 + 10.0 atol=1e-3 # closed-form solution to integral
-    @test sol[dy][end]≈2 * time[end] atol=1e-3
-    @test sol[ddy][end]≈2 atol=1e-3
-end
-=#
-=======
     @testset "using Vector Based" begin
         vars = @variables y(t)=1 dy(t)=0 ddy(t)=0
         @named src = SampledData(dt)
@@ -484,4 +476,4 @@
         @test sol[ddy][end]≈2 atol=1e-3
     end
 end
->>>>>>> fa7705ba
+=#