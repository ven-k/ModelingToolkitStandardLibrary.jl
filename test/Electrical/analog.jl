--- conflicted
+++ resolved
@@ -374,7 +374,6 @@
     end
 end
 
-<<<<<<< HEAD
 @testset "Diode component test" begin
     # Parameter values 
     R = 1.0
@@ -382,7 +381,48 @@
     V = 10.0
     n = 1.0
     Is = 1e-3
-=======
+    f = 1.0
+
+    # Components
+    @named resistor = Resistor(R = R)
+    @named capacitor = Capacitor(C = C, v = 0.0)
+    @named source = Voltage()
+    @named diode = Diode(n = n, Is = Is)
+    @named ac = Sine(frequency = f, amplitude = V)
+    @named ground = Ground()
+
+    # Connections
+    connections = [connect(ac.output, source.V)
+                   connect(source.p, diode.p)
+                   connect(diode.n, resistor.p)
+                   connect(resistor.n, capacitor.p)
+                   connect(capacitor.n, source.n, ground.g)]
+
+    # Model
+    @named model = ODESystem(connections, t;
+        systems = [resistor, capacitor, source, diode, ac, ground])
+    sys = structural_simplify(model)
+    prob = ODEProblem(sys, Pair[], (0.0, 10.0))
+    sol = solve(prob)
+
+    # Extract solutions for testing
+    diode_voltage = sol[diode.v]
+    diode_current = sol[diode.i]
+    resistor_current = sol[resistor.i]
+    capacitor_voltage = sol[capacitor.v]
+
+    # Tests
+    @test all(diode_current .>= -Is)
+    @test capacitor_voltage[end].≈V rtol=3e-1
+
+    # For visual inspection
+    # plt = plot(sol; vars = [diode.i, resistor.i, capacitor.v],
+    #     size = (800, 600), dpi = 300,
+    #     labels = ["Diode Current" "Resistor Current" "Capacitor Voltage"],
+    #     title = "Diode Test")
+    # savefig(plt, "diode_test")
+end
+
 @testset "HeatingDiode component test" begin
     # Parameter values
     R = 1.0
@@ -391,29 +431,12 @@
     T = 300.0 # Ambient temperature in Kelvin
     n = 2.0
     Is = 1e-6
->>>>>>> 563faa7b
     f = 1.0
 
     # Components
     @named resistor = Resistor(R = R)
     @named capacitor = Capacitor(C = C, v = 0.0)
     @named source = Voltage()
-<<<<<<< HEAD
-    @named diode = Diode(n = n, Is = Is)
-    @named ac = Sine(frequency = f, amplitude = V)
-    @named ground = Ground()
-
-    # Connections
-    connections = [connect(ac.output, source.V)
-                   connect(source.p, diode.p)
-                   connect(diode.n, resistor.p)
-                   connect(resistor.n, capacitor.p)
-                   connect(capacitor.n, source.n, ground.g)]
-
-    # Model
-    @named model = ODESystem(connections, t;
-        systems = [resistor, capacitor, source, diode, ac, ground])
-=======
     @named heating_diode = HeatingDiode(n = n, Is = Is)
     @named ac = Sine(frequency = f, amplitude = V)
     @named ground = Ground()
@@ -431,29 +454,11 @@
     # Model
     @named model = ODESystem(connections, t;
         systems = [resistor, capacitor, source, heating_diode, ac, ground, temp])
->>>>>>> 563faa7b
     sys = structural_simplify(model)
     prob = ODEProblem(sys, Pair[], (0.0, 10.0))
     sol = solve(prob)
 
     # Extract solutions for testing
-<<<<<<< HEAD
-    diode_voltage = sol[diode.v]
-    diode_current = sol[diode.i]
-    resistor_current = sol[resistor.i]
-    capacitor_voltage = sol[capacitor.v]
-
-    # Tests
-    @test all(diode_current .>= -Is)
-    @test capacitor_voltage[end].≈V rtol=3e-1
-
-    # For visual inspection
-    # plt = plot(sol; vars = [diode.i, resistor.i, capacitor.v],
-    #     size = (800, 600), dpi = 300,
-    #     labels = ["Diode Current" "Resistor Current" "Capacitor Voltage"],
-    #     title = "Diode Test")
-    # savefig(plt, "diode_test")
-=======
     diode_voltage = sol[heating_diode.v]
     diode_current = sol[heating_diode.i]
     resistor_current = sol[resistor.i]
@@ -480,5 +485,4 @@
     sol = solve(model)
     @test SciMLBase.successful_retcode(sol)
     @test sol[capacitor.v][end] < capacitor_voltage[end]
->>>>>>> 563faa7b
 end