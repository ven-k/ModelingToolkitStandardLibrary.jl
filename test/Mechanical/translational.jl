using ModelingToolkit, OrdinaryDiffEq, Test

using ModelingToolkitStandardLibrary.Blocks
import ModelingToolkitStandardLibrary: Mechanical
import ModelingToolkitStandardLibrary.Mechanical.Translational as TV
import ModelingToolkitStandardLibrary.Mechanical.TranslationalPosition as TP
using DynamicQuantities: @u_str

@parameters t [unit = u"s"]
D = Differential(t)

@testset "Free" begin
    function System(; name)
        systems = @named begin
<<<<<<< HEAD
            acc = TV.Acceleration()
            a = Constant(; k = -10, output.unit = u"m/s^2")
=======
            acc = TV.Acceleration(false)
            a = Constant(; k = -10)
>>>>>>> fa7705ba
            mass = TV.Mass(; m = 100)
            free = TV.Free()
        end

        eqs = [connect(a.output, acc.a)
            connect(mass.flange, acc.flange, free.flange)]

        ODESystem(eqs, t, [], []; name, systems)
    end

    @named system = System()
    s = complete(system)
    sys = structural_simplify(system)
    prob = ODEProblem(sys, [], (0, 0.1))
    sol = solve(prob, Rosenbrock23())

    @test sol[s.mass.flange.v][end]≈-0.1 * 10 atol=1e-3
    @test sol[s.free.f][end] ≈ 100 * 10
end

@testset "Spring, Damper, Mass, Fixed" begin
    @named dv = TV.Damper(d = 1, flange_a.v = 1)
    @named dp = TP.Damper(d = 1, va = 1, vb = 0.0, flange_a.s = 3, flange_b.s = 1)

    @named sv = TV.Spring(k = 1, flange_a__v = 1, delta_s = 1)
    @named sp = TP.Spring(k = 1, flange_a__s = 3, flange_b__s = 1, l = 1)

    @named bv = TV.Mass(m = 1, v = 1)
    @named bp = TP.Mass(m = 1, v = 1, s = 3)

    @named gv = TV.Fixed()
    @named gp = TP.Fixed(s_0 = 1)

    function simplify_and_solve(damping, spring, body, ground)
        eqs = [connect(spring.flange_a, body.flange, damping.flange_a)
            connect(spring.flange_b, damping.flange_b, ground.flange)]

        @named model = ODESystem(eqs, t; systems = [ground, body, spring, damping])

        sys = structural_simplify(model)

        prob = ODEProblem(sys, [], (0, 20.0), [])
        sol = solve(prob, ImplicitMidpoint(), dt = 0.01)

        return sol
    end

    solv = simplify_and_solve(dv, sv, bv, gv)
    solp = simplify_and_solve(dp, sp, bp, gp)

    @test solv[bv.v][1] == 1.0
    @test solv[bv.v][end]≈0.0 atol=1e-4

    @test solp[bp.v][1] == 1.0
    @test solp[bp.v][end]≈0.0 atol=1e-4
end

@testset "driven spring damper mass" begin
    @named dv = TV.Damper(d = 1, flange_a.v = 1)
    @named dp = TP.Damper(d = 1, va = 1.0, vb = 0.0, flange_a.s = 3, flange_b.s = 1)

    @named sv = TV.Spring(k = 1, flange_a__v = 1, delta_s = 1)
    @named sp = TP.Spring(k = 1, flange_a__s = 3, flange_b__s = 1, l = 1)

    @named bv = TV.Mass(m = 1, v = 1)
    @named bp = TP.Mass(m = 1, v = 1, s = 3)

    @named gv = TV.Fixed()
    @named gp = TP.Fixed(s_0 = 1)

    @named fv = TV.Force()
    @named fp = TP.Force()

    @named source = Sine(frequency = 3, amplitude = 2, unit = u"N")

    function System(damping, spring, body, ground, f, source)
        eqs = [connect(f.f, source.output)
            connect(f.flange, body.flange)
            connect(spring.flange_a, body.flange, damping.flange_a)
            connect(spring.flange_b, damping.flange_b, ground.flange)]

        @named model = ODESystem(eqs, t;
            systems = [ground, body, spring, damping, f, source])

        return model
    end

    model = System(dv, sv, bv, gv, fv, source)
    sys = structural_simplify(model)
    prob = ODEProblem(sys, [], (0, 20.0), [])
    solv = solve(prob, Rodas4())

    model = System(dp, sp, bp, gp, fp, source)
    sys = structural_simplify(model)
    prob = ODEProblem(sys, [], (0, 20.0), [])
    solp = solve(prob, Rodas4())

    for sol in (solv, solp)
        lb, ub = extrema(solv(15:0.05:20, idxs = bv.v).u)
        @test -lb≈ub atol=1e-2
        @test -0.11 < lb < -0.1
    end
end

@testset "sources & sensors" begin
    function System(; name)
        systems = @named begin
            pos = TV.Position()
            pos_sensor = TV.PositionSensor(; s = 1)
            force = TV.Force()
            force_sensor = TV.ForceSensor()

            spring = TV.Spring(; k = 1000)

            src1 = Sine(frequency = 100, amplitude = 2, output__unit = u"m")
            src2 = Sine(frequency = 100, amplitude = -1, output__unit = u"N")

            pos_value = RealInput(unit = u"m")
            force_output = RealOutput(unit = u"N")
        end

        eqs = [connect(pos.s, src1.output)
            connect(force.f, src2.output)
            connect(spring.flange_a, pos.flange, force_sensor.flange)
            connect(spring.flange_b, force.flange, pos_sensor.flange)
            connect(pos_value, pos_sensor.output)
            connect(force_output, force_sensor.output)]

        ODESystem(eqs, t, [], []; name, systems)
    end

    @named system = System()
    s = complete(system)
    sys = structural_simplify(system)
    prob = ODEProblem(sys, [], (0, 1 / 400))
    sol = solve(prob, Rosenbrock23())

    delta_s = 1 / 1000
    s_b = 2 - delta_s + 1

    @test sol[s.pos_value.u][end]≈s_b atol=1e-3
end<|MERGE_RESOLUTION|>--- conflicted
+++ resolved
@@ -12,13 +12,8 @@
 @testset "Free" begin
     function System(; name)
         systems = @named begin
-<<<<<<< HEAD
             acc = TV.Acceleration()
             a = Constant(; k = -10, output.unit = u"m/s^2")
-=======
-            acc = TV.Acceleration(false)
-            a = Constant(; k = -10)
->>>>>>> fa7705ba
             mass = TV.Mass(; m = 100)
             free = TV.Free()
         end
